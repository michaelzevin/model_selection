import sys
import numpy as np
import scipy as sp
from scipy.stats import dirichlet
import pandas as pd
from functools import reduce
import operator
import pdb
from tqdm import tqdm
import time
from scipy.special import logsumexp

import emcee
from emcee import EnsembleSampler

_valid_samplers = {'emcee': EnsembleSampler}

_sampler = 'emcee'
_prior = 'emcee_lnp'
_likelihood = 'emcee_lnlike'
_posterior = 'emcee_lnpost'

_nwalkers = 16
_nsteps = 10
_fburnin = 0.2

"""
Class for initializing and running the sampler.
"""

class Sampler(object):
    """
    Sampler class.
    """
    def __init__(self, model_names, **kwargs):
        """
        model_names : list of str
            channel, chib, alpha of each eubmodel of form
            'CE/chi00/alpha02' or 'SMT/chi00'
        """

        # Store the number of population hyperparameters and formation channels
        hyperparams = list(set([x.split('/', 1)[1] for x in model_names]))
        Nhyper = np.max([len(x.split('/')) for x in hyperparams])
        channels = sorted(list(set([x.split('/')[0] for x in model_names])))

        # construct dict that relates submodels to their index number
        submodels_dict = {} #dummy index dict keys:0,1,2,3, items: particular models
        ctr=0 #associates with either chi_b or alpha (0 or 1)
        while ctr < Nhyper:
            submodels_dict[ctr] = {}
            hyper_set = sorted(list(set([x.split('/')[ctr] for x in hyperparams])))
            for idx, model in enumerate(hyper_set): #idx associates with 0,1,2,3,(4) keys
                submodels_dict[ctr][idx] = model
            ctr += 1

        # note that ndim is (Nchannels-1) + Nhyper for the model indices -- branching fractions minus 1 plus number of hyperparams
        ndim = (len(channels)-1) + Nhyper

        # store as attributes
        self.Nhyper = Nhyper
        self.model_names = model_names
        self.channels = channels
        self.ndim = ndim
        self.submodels_dict = submodels_dict


        # kwargs
        self.sampler_name = kwargs['sampler'] if 'sampler' in kwargs \
                                                            else _sampler
        if self.sampler_name not in _valid_samplers.keys():
            raise NameError("Sampler {0:s} is unknown, check valid \
samplers!".format(self.sampler_name))
        self.sampler = _valid_samplers[self.sampler_name]

        self.prior_name = kwargs['prior'] if 'prior' in kwargs else _prior
        if self.prior_name not in _valid_priors.keys():
            raise NameError("Prior function {0:s} is unknown, check valid \
priors!".format(self.prior_name))
        self.prior = _valid_priors[self.prior_name]

        self.likelihood_name = kwargs['likelihood'] if 'likelihood' in kwargs \
                                                            else _likelihood
        if self.likelihood_name not in _valid_likelihoods.keys():
            raise NameError("Likelihood function {0:s} is unknown, check \
valid likelihoods!".format(self.likelihood_name))
        self.likelihood = _valid_likelihoods[self.likelihood_name]

        self.posterior_name = kwargs['posterior'] if 'posterior' in kwargs \
                                                            else _posterior
        if self.posterior_name not in _valid_posteriors.keys():
            raise NameError("Posterior function {0:s} is unknown, check valid \
posteriors!".format(self.posterior_name))
        self.posterior = _valid_posteriors[self.posterior_name]

        self.nwalkers = kwargs['nwalkers'] if 'nwalkers' in kwargs \
                                                            else _nwalkers
        self.nsteps = kwargs['nsteps'] if 'nsteps' in kwargs else _nsteps
        self.fburnin = kwargs['fburnin'] if 'fburnin' in kwargs else _fburnin

    #still input flow dictionary
    def sample(self, pop_models, obsdata, use_flows=False, verbose=True):
        """
        Initialize and run the sampler
        """

        # --- Set up initial point for the walkers
            #ndim encompasses the population hyperparameters and the branching fractions between channels
        p0 = np.empty(shape=(self.nwalkers, self.ndim))

        # first, for the population hyperparameters
        #selects points in uniform prior for hyperparams chi_b and alpha
        for idx in np.arange(self.Nhyper):
            #TO CHANGE for continuous flows- initiate in values of chi_b and alpha range
            p0[:,idx] = np.random.uniform(0, len(self.submodels_dict[idx]), size=self.nwalkers)
        # second, for the branching fractions (we have Nchannel-1 betasin the inference because of the implicit constraint that Sum(betas) = 1
        _concentration = np.ones(len(self.channels))
        beta_p0 =  dirichlet.rvs(_concentration, p0.shape[0])
        p0[:,self.Nhyper:] = beta_p0[:,:-1]

        # --- Do the sampling
        #TO CHANGE for continuous flows - feed flows and prior range on chi_b and alpha for samplers
        posterior_args = [obsdata, pop_models, self.submodels_dict, self.channels, _concentration, use_flows] #these are arguments to pass to self.posterior
        if verbose:
            print("Sampling...")
        sampler = self.sampler(self.nwalkers, self.ndim, self.posterior, args=posterior_args) #calls emcee sampler with self.posterior as probability function
        
<<<<<<< HEAD
=======
        """start = time.time()
        likelihood = lnlike([0.3,1.], obsdata, pop_models, self.submodels_dict, self.channels, use_flows)
        end = time.time()
        pdb.set_trace()
        print(end-start)"""
>>>>>>> 786dd306
        for idx, result in enumerate(sampler.sample(p0, iterations=self.nsteps)): #running sampler
            if verbose:
                print(idx)
                if (idx+1) % (self.nsteps/200) == 0:#progress bar
                    sys.stderr.write("\r  {0}% (N={1})".\
                                format(float(idx+1)*100. / self.nsteps, idx+1))
        if verbose:
            print("\nSampling complete!\n")

        # remove the burnin -- this removes some hyperpost samples at the start of the run before sampler equilibrates
        burnin_steps = int(self.nsteps * self.fburnin)
        self.Nsteps_final = self.nsteps - burnin_steps
        samples = sampler.chain[:,burnin_steps:,:] #chain array is number of chain, point in chain, value at that point (says in model_select?)
        lnprb = sampler.lnprobability[:,burnin_steps:]

        # synthesize last betas, since they sum to unity
        last_betas = (1.0-np.sum(samples[...,self.Nhyper:], axis=2))
        last_betas = np.expand_dims(last_betas, axis=2)
        samples = np.concatenate((samples, last_betas), axis=2)

        self.samples = samples
        self.lnprb = lnprb



# --- Define the likelihood and prior

def lnp(x, submodels_dict, _concentration):
    """
    Log of the prior. 
    Returns logL of -inf for points outside, uniform within. 
    Is conditional on the sum of the betas being one.
    """
    # first get prior on the hyperparameters, flat between the model (dummy) indices
    for hyper_idx in list(submodels_dict.keys()):
        hyperparam = x[hyper_idx]
        if ((hyperparam < 0) | (hyperparam > len(submodels_dict[hyper_idx]))):
            return -np.inf

    # second, get the prior on the betas as a Dirichlet prior
    betas_tmp = np.asarray(x[len(submodels_dict):])
    betas_tmp = np.append(betas_tmp, 1-np.sum(betas_tmp)) #synthesize last beta
    if np.any(betas_tmp < 0.0):
        return -np.inf
    if np.sum(betas_tmp) != 1.0:
        return -np.inf

    # Dirchlet distribution prior for betas
    return dirichlet.logpdf(betas_tmp, _concentration)


def lnlike(x, data, pop_models, submodels_dict, channels, use_flows): #data here is obsdata previously, and x is the point in log hyperparam space
    """
    Log of the likelihood. 
    Selects on model, then tests beta.
    """
    model_list = []
    hyperparam_idxs = []
    for hyper_idx in list(submodels_dict.keys()):
        hyperparam_idxs.append(int(np.floor(x[hyper_idx])))
        model_list.append(submodels_dict[hyper_idx][int(np.floor(x[hyper_idx]))]) #finds where walker is in hyperparam space

    # get detectable betas
    betas_tmp = np.asarray(x[len(submodels_dict):])
    betas_tmp = np.append(betas_tmp, 1-np.sum(betas_tmp))

    # Likelihood
    lnprob = np.zeros(data.shape[0])-np.inf

    # Detection effiency for this hypermodel
    alpha = 0

    # Iterate over channels in this submodel, return likelihood of population model
    for channel, beta in zip(channels, betas_tmp):
        model_list_tmp = model_list.copy()
        model_list_tmp.insert(0,channel) #list with channel, 2 hypermodels (chi_b, alpha)
        if use_flows:
            smdl = pop_models[channel]
            lnprob = logsumexp([lnprob, np.log(beta) + smdl(data, hyperparam_idxs)])
        else:
            smdl = reduce(operator.getitem, model_list_tmp, pop_models) #grabs correct submodel
        
            lnprob += logsumexp([lnprob, np.log(beta) + np.log(smdl(data))])
        #calls popModels __call__(data) to return likelihood.
        # add contribution from this channel
        alpha += beta * smdl.alpha

    #TO CHANGE - use log likelihood throughout
    return logsumexp(lnprob-np.log(alpha))


def lnpost(x, data, kde_models, submodels_dict, channels, _concentration, use_flows):
    """
    Combines the prior and likelihood to give a log posterior probability 
    at a given point

    x : ?
        walker points in hyperparameters space to sample probability
    data : ?
        GW observations
    kde_models : Dict
        models of KDE probabilities
    """
    # Prior
    log_prior = lnp(x, submodels_dict, _concentration)
    if not np.isfinite(log_prior):
        return log_prior

    # Likelihood
    log_like = lnlike(x, data, kde_models, submodels_dict, channels, use_flows)

    return log_like + log_prior #evidence is divided out




_valid_priors = {'emcee_lnp': lnp}
_valid_likelihoods = {'emcee_lnlike': lnlike}
_valid_posteriors = {'emcee_lnpost': lnpost}<|MERGE_RESOLUTION|>--- conflicted
+++ resolved
@@ -125,14 +125,6 @@
             print("Sampling...")
         sampler = self.sampler(self.nwalkers, self.ndim, self.posterior, args=posterior_args) #calls emcee sampler with self.posterior as probability function
         
-<<<<<<< HEAD
-=======
-        """start = time.time()
-        likelihood = lnlike([0.3,1.], obsdata, pop_models, self.submodels_dict, self.channels, use_flows)
-        end = time.time()
-        pdb.set_trace()
-        print(end-start)"""
->>>>>>> 786dd306
         for idx, result in enumerate(sampler.sample(p0, iterations=self.nsteps)): #running sampler
             if verbose:
                 print(idx)
