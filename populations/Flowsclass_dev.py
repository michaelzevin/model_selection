--- conflicted
+++ resolved
@@ -354,21 +354,6 @@
         for i in range(self.conditionals):
             conditional_hps.append(self.hps[i][conditional_hp_idxs[i]])
         conditional_hps = np.asarray(conditional_hps)
-<<<<<<< HEAD
-        
-        
-        for idx, (obs, p_theta) in enumerate(zip(np.atleast_3d(data),prior_pdf)):
-            #iterates over events
-            # Evaluate the flow probability at the samples in each observation, given the hyperparams called
-
-            mapped_obs = self.map_obs(obs)
-            #conditionals of shape Nsamples x Nhyperparameters
-            conditionals = np.repeat([conditional_hps],np.shape(mapped_obs)[0], axis=0)
-            likelihood_per_samp = self.flow.get_logprob(mapped_obs, conditionals) - np.log(p_theta)
-            if np.any(np.isnan(likelihood_per_samp)):
-                raise Exception('Obs data is outside of range of samples for channel - cannot logistic map.')
-            likelihood[idx] = logsumexp([likelihood[idx], logsumexp(likelihood_per_samp) - np.log(len(obs))])
-=======
 
         mapped_obs = self.map_obs(data)
 
@@ -377,12 +362,12 @@
         conditionals = np.repeat([conditionals],np.shape(mapped_obs)[0], axis=0)
 
         #calculates likelihoods for all events and all samples
-        likelihoods_per_samp = np.exp(self.flow.get_logprob(mapped_obs, conditionals)) / prior_pdf
-        print(likelihoods_per_samp[:,:])
+        likelihoods_per_samp = self.flow.get_logprob(mapped_obs, conditionals) -np.log(prior_pdf)
+        if np.any(np.isnan(likelihood_per_samp)):
+            raise Exception('Obs data is outside of range of samples for channel - cannot logistic map.')
 
         #adds likelihoods from samples together and then sums over events, normalise by number of samples
-        likelihood = likelihood + ((1.0/data.shape[1]) * np.sum(likelihoods_per_samp, axis=1))
->>>>>>> b882ea1b
+        likelihood = logsumexp(likelihood, logsumexp(likelihoods_per_samp, axis=1) - np.log(data.shape[1]))
         
         # store value for multiprocessing
         if return_dict is not None:
@@ -414,11 +399,7 @@
                 rescale_max = np.max(data) + 0.01
             else:
                 rescale_max = rescale_max
-<<<<<<< HEAD
             d = data/rescale_max
-=======
-            data = data /rescale_max
->>>>>>> b882ea1b
         else:
             rescale_max = None
         #if data <0 or data >1:
