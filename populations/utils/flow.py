--- conflicted
+++ resolved
@@ -443,47 +443,20 @@
         """
         get log_prob given a sample of [mchirp,q,chieff,z] given conditional hyperparameters
         """
-        #make sure samples in right format
-<<<<<<< HEAD
-        sample = torch.from_numpy(sample.astype(np.float32))
-        hyperparams = torch.from_numpy(conditionals.astype(np.float32))
-
-        """#store shape
-        shape = sample.shape
-
-        #flatten samples given they are have dimensions Nsampels x Nobs x Nparams
-        sample = torch.flatten(sample, start_dim=0, end_dim=1)
-        hyperparams = torch.flatten(hyperparams, start_dim=0, end_dim=1)"""
-
-        hyperparams = hyperparams.reshape(-1,self.cond_inputs)
-        sample = sample.reshape(-1,4)
-
-        with torch.no_grad():
-            log_prob = self.network.log_prob(sample, hyperparams)
-
-            #reshape
-            #log_prob = torch.reshape(log_prob, [shape[0],shape[1]])
-
-            log_prob = log_prob.cpu().numpy() 
-            log_prob[np.isnan(log_prob)] = 0.
-
-
-=======
-        start= time.time()
-        #print(f'start {time.time()-start}')    
+        #make sure samples in right format  
         sample = torch.from_numpy(sample.astype(np.float32)).to(self.device)
         hyperparams = torch.from_numpy(conditionals.astype(np.float32)).to(self.device)
         hyperparams = hyperparams.reshape(-1,self.cond_inputs)
         sample = sample.reshape(-1,4)
-        #print(f'reshape inputs {time.time()-start}')    
-
-        #print(f'start {time.time()-start}')
+
         with torch.no_grad():
             log_prob = self.network.log_prob(sample, hyperparams)
-        #print(f'calc logprob {time.time()-start}')   
+
+            #reshape
+            #log_prob = torch.reshape(log_prob, [shape[0],shape[1]])
+
             log_prob = log_prob.cpu().numpy() 
-        #print(f'numpy logprob {time.time()-start}')  
             log_prob[np.isnan(log_prob)] = 0.
-        #print(f'set nan vals to 0 {time.time()-start}')    
->>>>>>> 786dd306
+
+
         return log_prob